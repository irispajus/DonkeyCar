
import io
import os
from PIL import Image

from utils import image as image_utils

FAKE_CAMERA_IMG_DIR = os.path.dirname(os.path.realpath(__file__))+'/img/'


class Camera():
    '''
    Wrapper around PiCamera to create common convienience menthods
    '''

    def __init__(self):
        print('Loading PiCamera... ', end='')

        from picamera import PiCamera
        self.cam = PiCamera()
<<<<<<< HEAD
        #let camera warm up. 
        time.sleep(1)
        print('success')
=======
        self.cam.resolution = (640, 480)

>>>>>>> c6d2555b

    def capture_img(self):
        # Create the in-memory stream
        stream = io.BytesIO()
<<<<<<< HEAD

        self.cam.resolution = (640, 480)
        self.cam.capture(stream, format='jpeg')
=======
        self.cam.capture(stream, 'jpeg')
>>>>>>> c6d2555b

        # "Rewind" the stream to the beginning so we can read its content
        stream.seek(0)
        img = Image.open(stream)

        return normalize(img)


    def capture_binary(self):
        img = self.capture_img()
        return image_utils.img_to_binary(img)



class FakeCamera():
    ''' 
    Class that acts like a PiCamera but reads files from a dir.
    Used for testing on non-Pi devices.
    '''
    def __init__(self):
        print('loading FakeCamera')
        self.file_list = file_list = os.listdir(FAKE_CAMERA_IMG_DIR)
        self.counter = 0

    def capture_img(self):

        #print('capturing file: %s' % self.file_list[self.counter])

        img = Image.open("img/" + self.file_list[self.counter])
        self.counter += 1
        return normalize(img)
        
    def capture_binary(self):

        img = self.capture_img()
        return image_utils.img_to_binary(img)




def normalize(img):
    '''
    The way I've chosen to normalize all images.

    Accepts and returns PIL image.
    '''
    img = image_utils.square(img)
    img = image_utils.scale(img, 128)
    return img<|MERGE_RESOLUTION|>--- conflicted
+++ resolved
@@ -12,36 +12,40 @@
     '''
     Wrapper around PiCamera to create common convienience menthods
     '''
+    self.img #last image from the stream
 
     def __init__(self):
         print('Loading PiCamera... ', end='')
 
         from picamera import PiCamera
         self.cam = PiCamera()
-<<<<<<< HEAD
         #let camera warm up. 
         time.sleep(1)
+        self.cam.resolution = (640, 480)
         print('success')
-=======
-        self.cam.resolution = (640, 480)
 
->>>>>>> c6d2555b
+        print('starting camera stream')
+        self.start_stream()
+
+
+    def start_stream(self):
+        t = threading.Thread(target=self.update, args=())
+        t.daemon = True
+        t.start()
+
+    def update(self):
+        
+        stream = io.BytesIO()
+        for foo in self.cam.capture_continuous(stream, format='jpeg'):
+            # Truncate the stream to the current position (in case
+            # prior iterations output a longer image)
+            stream.truncate()
+            stream.seek(0)
+            self.img = Image.open(stream)
+
 
     def capture_img(self):
-        # Create the in-memory stream
-        stream = io.BytesIO()
-<<<<<<< HEAD
-
-        self.cam.resolution = (640, 480)
-        self.cam.capture(stream, format='jpeg')
-=======
-        self.cam.capture(stream, 'jpeg')
->>>>>>> c6d2555b
-
-        # "Rewind" the stream to the beginning so we can read its content
-        stream.seek(0)
-        img = Image.open(stream)
-
+        img = self.img
         return normalize(img)
 
 
