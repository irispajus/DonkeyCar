#!/usr/bin/env python3
"""
Scripts to drive a donkey 2 car

Usage:
    manage.py (drive) [--model=<model>] [--js] [--type=(linear|categorical|rnn|imu|behavior|3d|localizer|latent)] [--camera=(single|stereo)] [--meta=<key:value> ...] [--myconfig=<filename>]
    manage.py (train) [--tub=<tub1,tub2,..tubn>] [--file=<file> ...] (--model=<model>) [--transfer=<model>] [--type=(linear|categorical|rnn|imu|behavior|3d|localizer)] [--continuous] [--aug] [--myconfig=<filename>]


Options:
    -h --help               Show this screen.
    --js                    Use physical joystick.
    -f --file=<file>        A text file containing paths to tub files, one per line. Option may be used more than once.
    --meta=<key:value>      Key/Value strings describing describing a piece of meta data about this drive. Option may be used more than once.
    --myconfig=filename     Specify myconfig file to use. 
                            [default: myconfig.py]
"""
import os
import time

from docopt import docopt
import numpy as np

import donkeycar as dk

#import parts
from donkeycar.parts.transform import Lambda, TriggeredCallback, DelayedTrigger
from donkeycar.parts.datastore import TubHandler
from donkeycar.parts.controller import LocalWebController, \
    JoystickController, WebFpv
from donkeycar.parts.throttle_filter import ThrottleFilter
from donkeycar.parts.behavior import BehaviorPart
from donkeycar.parts.file_watcher import FileWatcher
from donkeycar.parts.launch import AiLaunch
from donkeycar.utils import *

def drive(cfg, model_path=None, use_joystick=False, model_type=None, camera_type='single', meta=[]):
    '''
    Construct a working robotic vehicle from many parts.
    Each part runs as a job in the Vehicle loop, calling either
    it's run or run_threaded method depending on the constructor flag `threaded`.
    All parts are updated one after another at the framerate given in
    cfg.DRIVE_LOOP_HZ assuming each part finishes processing in a timely manner.
    Parts may have named outputs and inputs. The framework handles passing named outputs
    to parts requesting the same named input.
    '''

    if cfg.DONKEY_GYM:
        #the simulator will use cuda and then we usually run out of resources
        #if we also try to use cuda. so disable for donkey_gym.
        os.environ["CUDA_VISIBLE_DEVICES"]="-1"

    if model_type is None:
        if cfg.TRAIN_LOCALIZER:
            model_type = "localizer"
        elif cfg.TRAIN_BEHAVIORS:
            model_type = "behavior"
        else:
            model_type = cfg.DEFAULT_MODEL_TYPE

    #Initialize car
    V = dk.vehicle.Vehicle()

    print("cfg.CAMERA_TYPE", cfg.CAMERA_TYPE)
    if camera_type == "stereo":

        if cfg.CAMERA_TYPE == "WEBCAM":
            from donkeycar.parts.camera import Webcam

            camA = Webcam(image_w=cfg.IMAGE_W, image_h=cfg.IMAGE_H, image_d=cfg.IMAGE_DEPTH, iCam = 0)
            camB = Webcam(image_w=cfg.IMAGE_W, image_h=cfg.IMAGE_H, image_d=cfg.IMAGE_DEPTH, iCam = 1)

        elif cfg.CAMERA_TYPE == "CVCAM":
            from donkeycar.parts.cv import CvCam

            camA = CvCam(image_w=cfg.IMAGE_W, image_h=cfg.IMAGE_H, image_d=cfg.IMAGE_DEPTH, iCam = 0)
            camB = CvCam(image_w=cfg.IMAGE_W, image_h=cfg.IMAGE_H, image_d=cfg.IMAGE_DEPTH, iCam = 1)
        else:
            raise(Exception("Unsupported camera type: %s" % cfg.CAMERA_TYPE))

        V.add(camA, outputs=['cam/image_array_a'], threaded=True)
        V.add(camB, outputs=['cam/image_array_b'], threaded=True)

        from donkeycar.parts.image import StereoPair

        V.add(StereoPair(), inputs=['cam/image_array_a', 'cam/image_array_b'],
            outputs=['cam/image_array'])
    elif cfg.CAMERA_TYPE == "D435":
        from donkeycar.parts.realsense435i import RealSense435i
        cam = RealSense435i(
            enable_rgb=cfg.REALSENSE_D435_RGB,
            enable_depth=cfg.REALSENSE_D435_DEPTH,
            enable_imu=cfg.REALSENSE_D435_IMU,
            device_id=cfg.REALSENSE_D435_ID)
        V.add(cam, inputs=[],
              outputs=['cam/image_array', 'cam/depth_array',
                       'imu/acl_x', 'imu/acl_y', 'imu/acl_z',
                       'imu/gyr_x', 'imu/gyr_y', 'imu/gyr_z'],
              threaded=True)

    else:
        if cfg.DONKEY_GYM:
            from donkeycar.parts.dgym import DonkeyGymEnv

        inputs = []
        threaded = True
        if cfg.DONKEY_GYM:
            from donkeycar.parts.dgym import DonkeyGymEnv 
            cam = DonkeyGymEnv(cfg.DONKEY_SIM_PATH, host=cfg.SIM_HOST, env_name=cfg.DONKEY_GYM_ENV_NAME, conf=cfg.GYM_CONF, delay=cfg.SIM_ARTIFICIAL_LATENCY)
            threaded = True
            inputs = ['angle', 'throttle']
        elif cfg.CAMERA_TYPE == "PICAM":
            from donkeycar.parts.camera import PiCamera
            cam = PiCamera(image_w=cfg.IMAGE_W, image_h=cfg.IMAGE_H, image_d=cfg.IMAGE_DEPTH, framerate=cfg.CAMERA_FRAMERATE, vflip=cfg.CAMERA_VFLIP, hflip=cfg.CAMERA_HFLIP)
        elif cfg.CAMERA_TYPE == "WEBCAM":
            from donkeycar.parts.camera import Webcam
            cam = Webcam(image_w=cfg.IMAGE_W, image_h=cfg.IMAGE_H, image_d=cfg.IMAGE_DEPTH)
        elif cfg.CAMERA_TYPE == "CVCAM":
            from donkeycar.parts.cv import CvCam
            cam = CvCam(image_w=cfg.IMAGE_W, image_h=cfg.IMAGE_H, image_d=cfg.IMAGE_DEPTH)
        elif cfg.CAMERA_TYPE == "CSIC":
            from donkeycar.parts.camera import CSICamera
            cam = CSICamera(image_w=cfg.IMAGE_W, image_h=cfg.IMAGE_H, image_d=cfg.IMAGE_DEPTH, framerate=cfg.CAMERA_FRAMERATE, gstreamer_flip=cfg.CSIC_CAM_GSTREAMER_FLIP_PARM)
        elif cfg.CAMERA_TYPE == "V4L":
            from donkeycar.parts.camera import V4LCamera
            cam = V4LCamera(image_w=cfg.IMAGE_W, image_h=cfg.IMAGE_H, image_d=cfg.IMAGE_DEPTH, framerate=cfg.CAMERA_FRAMERATE)
        elif cfg.CAMERA_TYPE == "MOCK":
            from donkeycar.parts.camera import MockCamera
            cam = MockCamera(image_w=cfg.IMAGE_W, image_h=cfg.IMAGE_H, image_d=cfg.IMAGE_DEPTH)
        elif cfg.CAMERA_TYPE == "IMAGE_LIST":
            from donkeycar.parts.camera import ImageListCamera
            cam = ImageListCamera(path_mask=cfg.PATH_MASK)
        else:
            raise(Exception("Unkown camera type: %s" % cfg.CAMERA_TYPE))

        V.add(cam, inputs=inputs, outputs=['cam/image_array'], threaded=threaded)

    if use_joystick or cfg.USE_JOYSTICK_AS_DEFAULT:
        #modify max_throttle closer to 1.0 to have more power
        #modify steering_scale lower than 1.0 to have less responsive steering
        if cfg.CONTROLLER_TYPE == "MM1":
            from donkeycar.parts.robohat import RoboHATController            
            ctr = RoboHATController()
        elif "custom" == cfg.CONTROLLER_TYPE:
            #
            # custom controller created with `donkey createjs` command
            #
            from my_joystick import MyJoystickController
            ctr = MyJoystickController(
                throttle_dir=cfg.JOYSTICK_THROTTLE_DIR,
                throttle_scale=cfg.JOYSTICK_MAX_THROTTLE,
                steering_scale=cfg.JOYSTICK_STEERING_SCALE,
                auto_record_on_throttle=cfg.AUTO_RECORD_ON_THROTTLE)
            ctr.set_deadzone(cfg.JOYSTICK_DEADZONE)
        else:
            from donkeycar.parts.controller import get_js_controller

            ctr = get_js_controller(cfg)

            if cfg.USE_NETWORKED_JS:
                from donkeycar.parts.controller import JoyStickSub
                netwkJs = JoyStickSub(cfg.NETWORK_JS_SERVER_IP)
                V.add(netwkJs, threaded=True)
                ctr.js = netwkJs
        
        V.add(ctr, 
          inputs=['cam/image_array'],
          outputs=['user/angle', 'user/throttle', 'user/mode', 'recording'],
          threaded=True)

    else:
        #This web controller will create a web server that is capable
        #of managing steering, throttle, and modes, and more.
<<<<<<< HEAD
        ctr = LocalWebController()
        
        V.add(ctr,
          inputs=['cam/image_array', 'tub/num_records'],
=======
        ctr = LocalWebController(port=cfg.WEB_CONTROL_PORT, mode=cfg.WEB_INIT_MODE)


    V.add(ctr,
          inputs=['cam/image_array'],
>>>>>>> a3c0b129
          outputs=['user/angle', 'user/throttle', 'user/mode', 'recording'],
          threaded=True)

    #this throttle filter will allow one tap back for esc reverse
    th_filter = ThrottleFilter()
    V.add(th_filter, inputs=['user/throttle'], outputs=['user/throttle'])

    #See if we should even run the pilot module.
    #This is only needed because the part run_condition only accepts boolean
    class PilotCondition:
        def run(self, mode):
            if mode == 'user':
                return False
            else:
                return True

    V.add(PilotCondition(), inputs=['user/mode'], outputs=['run_pilot'])

    class LedConditionLogic:
        def __init__(self, cfg):
            self.cfg = cfg

        def run(self, mode, recording, recording_alert, behavior_state, model_file_changed, track_loc):
            #returns a blink rate. 0 for off. -1 for on. positive for rate.

            if track_loc is not None:
                led.set_rgb(*self.cfg.LOC_COLORS[track_loc])
                return -1

            if model_file_changed:
                led.set_rgb(self.cfg.MODEL_RELOADED_LED_R, self.cfg.MODEL_RELOADED_LED_G, self.cfg.MODEL_RELOADED_LED_B)
                return 0.1
            else:
                led.set_rgb(self.cfg.LED_R, self.cfg.LED_G, self.cfg.LED_B)

            if recording_alert:
                led.set_rgb(*recording_alert)
                return self.cfg.REC_COUNT_ALERT_BLINK_RATE
            else:
                led.set_rgb(self.cfg.LED_R, self.cfg.LED_G, self.cfg.LED_B)

            if behavior_state is not None and model_type == 'behavior':
                r, g, b = self.cfg.BEHAVIOR_LED_COLORS[behavior_state]
                led.set_rgb(r, g, b)
                return -1 #solid on

            if recording:
                return -1 #solid on
            elif mode == 'user':
                return 1
            elif mode == 'local_angle':
                return 0.5
            elif mode == 'local':
                return 0.1
            return 0

    if cfg.HAVE_RGB_LED and not cfg.DONKEY_GYM:
        from donkeycar.parts.led_status import RGB_LED
        led = RGB_LED(cfg.LED_PIN_R, cfg.LED_PIN_G, cfg.LED_PIN_B, cfg.LED_INVERT)
        led.set_rgb(cfg.LED_R, cfg.LED_G, cfg.LED_B)

        V.add(LedConditionLogic(cfg), inputs=['user/mode', 'recording', "records/alert", 'behavior/state', 'modelfile/modified', "pilot/loc"],
              outputs=['led/blink_rate'])

        V.add(led, inputs=['led/blink_rate'])

    def get_record_alert_color(num_records):
        col = (0, 0, 0)
        for count, color in cfg.RECORD_ALERT_COLOR_ARR:
            if num_records >= count:
                col = color
        return col

    class RecordTracker:
        def __init__(self):
            self.last_num_rec_print = 0
            self.dur_alert = 0
            self.force_alert = 0

        def run(self, num_records):
            if num_records is None:
                return 0

            if self.last_num_rec_print != num_records or self.force_alert:
                self.last_num_rec_print = num_records

                if num_records % 10 == 0:
                    print("recorded", num_records, "records")

                if num_records % cfg.REC_COUNT_ALERT == 0 or self.force_alert:
                    self.dur_alert = num_records // cfg.REC_COUNT_ALERT * cfg.REC_COUNT_ALERT_CYC
                    self.force_alert = 0

            if self.dur_alert > 0:
                self.dur_alert -= 1

            if self.dur_alert != 0:
                return get_record_alert_color(num_records)

            return 0

    rec_tracker_part = RecordTracker()
    V.add(rec_tracker_part, inputs=["tub/num_records"], outputs=['records/alert'])

    if cfg.AUTO_RECORD_ON_THROTTLE and isinstance(ctr, JoystickController):
        #then we are not using the circle button. hijack that to force a record count indication
        def show_record_acount_status():
            rec_tracker_part.last_num_rec_print = 0
            rec_tracker_part.force_alert = 1
        ctr.set_button_down_trigger('circle', show_record_acount_status)

    #Sombrero
    if cfg.HAVE_SOMBRERO:
        from donkeycar.parts.sombrero import Sombrero
        s = Sombrero()

    #IMU
    if cfg.HAVE_IMU:
        from donkeycar.parts.imu import IMU
        imu = IMU(sensor=cfg.IMU_SENSOR, dlp_setting=cfg.IMU_DLP_CONFIG)
        V.add(imu, outputs=['imu/acl_x', 'imu/acl_y', 'imu/acl_z',
            'imu/gyr_x', 'imu/gyr_y', 'imu/gyr_z'], threaded=True)

    class ImgPreProcess():
        '''
        preprocess camera image for inference.
        normalize and crop if needed.
        '''
        def __init__(self, cfg):
            self.cfg = cfg

        def run(self, img_arr):
            return normalize_and_crop(img_arr, self.cfg)

    if "coral" in model_type:
        inf_input = 'cam/image_array'
    else:
        inf_input = 'cam/normalized/cropped'
        V.add(ImgPreProcess(cfg),
            inputs=['cam/image_array'],
            outputs=[inf_input],
            run_condition='run_pilot')

    # Use the FPV preview, which will show the cropped image output, or the full frame.
    if cfg.USE_FPV:
        V.add(WebFpv(), inputs=['cam/image_array'], threaded=True)

    #Behavioral state
    if cfg.TRAIN_BEHAVIORS:
        bh = BehaviorPart(cfg.BEHAVIOR_LIST)
        V.add(bh, outputs=['behavior/state', 'behavior/label', "behavior/one_hot_state_array"])
        try:
            ctr.set_button_down_trigger('L1', bh.increment_state)
        except:
            pass

        inputs = [inf_input, "behavior/one_hot_state_array"]
    #IMU
    elif model_type == "imu":
        assert(cfg.HAVE_IMU)
        #Run the pilot if the mode is not user.
        inputs=[inf_input,
            'imu/acl_x', 'imu/acl_y', 'imu/acl_z',
            'imu/gyr_x', 'imu/gyr_y', 'imu/gyr_z']
    else:
        inputs=[inf_input]

    def load_model(kl, model_path):
        start = time.time()
        print('loading model', model_path)
        kl.load(model_path)
        print('finished loading in %s sec.' % (str(time.time() - start)) )

    def load_weights(kl, weights_path):
        start = time.time()
        try:
            print('loading model weights', weights_path)
            kl.model.load_weights(weights_path)
            print('finished loading in %s sec.' % (str(time.time() - start)) )
        except Exception as e:
            print(e)
            print('ERR>> problems loading weights', weights_path)

    def load_model_json(kl, json_fnm):
        start = time.time()
        print('loading model json', json_fnm)
        from tensorflow.python import keras
        try:
            with open(json_fnm, 'r') as handle:
                contents = handle.read()
                kl.model = keras.models.model_from_json(contents)
            print('finished loading json in %s sec.' % (str(time.time() - start)) )
        except Exception as e:
            print(e)
            print("ERR>> problems loading model json", json_fnm)

    if model_path:
        #When we have a model, first create an appropriate Keras part
        kl = dk.utils.get_model_by_type(model_type, cfg)

        model_reload_cb = None

        if '.h5' in model_path or '.uff' in model_path or 'tflite' in model_path or '.pkl' in model_path:
            #when we have a .h5 extension
            #load everything from the model file
            load_model(kl, model_path)

            def reload_model(filename):
                load_model(kl, filename)

            model_reload_cb = reload_model

        elif '.json' in model_path:
            #when we have a .json extension
            #load the model from there and look for a matching
            #.wts file with just weights
            load_model_json(kl, model_path)
            weights_path = model_path.replace('.json', '.weights')
            load_weights(kl, weights_path)

            def reload_weights(filename):
                weights_path = filename.replace('.json', '.weights')
                load_weights(kl, weights_path)

            model_reload_cb = reload_weights

        else:
            print("ERR>> Unknown extension type on model file!!")
            return

        #this part will signal visual LED, if connected
        V.add(FileWatcher(model_path, verbose=True), outputs=['modelfile/modified'])

        #these parts will reload the model file, but only when ai is running so we don't interrupt user driving
        V.add(FileWatcher(model_path), outputs=['modelfile/dirty'], run_condition="ai_running")
        V.add(DelayedTrigger(100), inputs=['modelfile/dirty'], outputs=['modelfile/reload'], run_condition="ai_running")
        V.add(TriggeredCallback(model_path, model_reload_cb), inputs=["modelfile/reload"], run_condition="ai_running")

        outputs=['pilot/angle', 'pilot/throttle']

        if cfg.TRAIN_LOCALIZER:
            outputs.append("pilot/loc")

        V.add(kl, inputs=inputs,
            outputs=outputs,
            run_condition='run_pilot')

    #Choose what inputs should change the car.
    class DriveMode:
        def run(self, mode,
                    user_angle, user_throttle,
                    pilot_angle, pilot_throttle):
            if mode == 'user':
                return user_angle, user_throttle

            elif mode == 'local_angle':
                return pilot_angle if pilot_angle else 0.0, user_throttle

            else:
                return pilot_angle if pilot_angle else 0.0, pilot_throttle * cfg.AI_THROTTLE_MULT if pilot_throttle else 0.0

    V.add(DriveMode(),
          inputs=['user/mode', 'user/angle', 'user/throttle',
                  'pilot/angle', 'pilot/throttle'],
          outputs=['angle', 'throttle'])


    #to give the car a boost when starting ai mode in a race.
    aiLauncher = AiLaunch(cfg.AI_LAUNCH_DURATION, cfg.AI_LAUNCH_THROTTLE, cfg.AI_LAUNCH_KEEP_ENABLED)

    V.add(aiLauncher,
        inputs=['user/mode', 'throttle'],
        outputs=['throttle'])

    if isinstance(ctr, JoystickController):
        ctr.set_button_down_trigger(cfg.AI_LAUNCH_ENABLE_BUTTON, aiLauncher.enable_ai_launch)


    class AiRunCondition:
        '''
        A bool part to let us know when ai is running.
        '''
        def run(self, mode):
            if mode == "user":
                return False
            return True

    V.add(AiRunCondition(), inputs=['user/mode'], outputs=['ai_running'])

    #Ai Recording
    class AiRecordingCondition:
        '''
        return True when ai mode, otherwize respect user mode recording flag
        '''
        def run(self, mode, recording):
            if mode == 'user':
                return recording
            return True

    if cfg.RECORD_DURING_AI:
        V.add(AiRecordingCondition(), inputs=['user/mode', 'recording'], outputs=['recording'])

    #Drive train setup
    if cfg.DONKEY_GYM or cfg.DRIVE_TRAIN_TYPE == "MOCK":
        pass
    elif cfg.DRIVE_TRAIN_TYPE == "SERVO_ESC":
        from donkeycar.parts.actuator import PCA9685, PWMSteering, PWMThrottle

        steering_controller = PCA9685(cfg.STEERING_CHANNEL, cfg.PCA9685_I2C_ADDR, busnum=cfg.PCA9685_I2C_BUSNUM)
        steering = PWMSteering(controller=steering_controller,
                                        left_pulse=cfg.STEERING_LEFT_PWM,
                                        right_pulse=cfg.STEERING_RIGHT_PWM)

        throttle_controller = PCA9685(cfg.THROTTLE_CHANNEL, cfg.PCA9685_I2C_ADDR, busnum=cfg.PCA9685_I2C_BUSNUM)
        throttle = PWMThrottle(controller=throttle_controller,
                                        max_pulse=cfg.THROTTLE_FORWARD_PWM,
                                        zero_pulse=cfg.THROTTLE_STOPPED_PWM,
                                        min_pulse=cfg.THROTTLE_REVERSE_PWM)

        V.add(steering, inputs=['angle'], threaded=True)
        V.add(throttle, inputs=['throttle'], threaded=True)


    elif cfg.DRIVE_TRAIN_TYPE == "DC_STEER_THROTTLE":
        from donkeycar.parts.actuator import Mini_HBridge_DC_Motor_PWM

        steering = Mini_HBridge_DC_Motor_PWM(cfg.HBRIDGE_PIN_LEFT, cfg.HBRIDGE_PIN_RIGHT)
        throttle = Mini_HBridge_DC_Motor_PWM(cfg.HBRIDGE_PIN_FWD, cfg.HBRIDGE_PIN_BWD)

        V.add(steering, inputs=['angle'])
        V.add(throttle, inputs=['throttle'])


    elif cfg.DRIVE_TRAIN_TYPE == "DC_TWO_WHEEL":
        from donkeycar.parts.actuator import TwoWheelSteeringThrottle, Mini_HBridge_DC_Motor_PWM

        left_motor = Mini_HBridge_DC_Motor_PWM(cfg.HBRIDGE_PIN_LEFT_FWD, cfg.HBRIDGE_PIN_LEFT_BWD)
        right_motor = Mini_HBridge_DC_Motor_PWM(cfg.HBRIDGE_PIN_RIGHT_FWD, cfg.HBRIDGE_PIN_RIGHT_BWD)
        two_wheel_control = TwoWheelSteeringThrottle()

        V.add(two_wheel_control,
                inputs=['throttle', 'angle'],
                outputs=['left_motor_speed', 'right_motor_speed'])

        V.add(left_motor, inputs=['left_motor_speed'])
        V.add(right_motor, inputs=['right_motor_speed'])

    elif cfg.DRIVE_TRAIN_TYPE == "SERVO_HBRIDGE_PWM":
        from donkeycar.parts.actuator import ServoBlaster, PWMSteering
        steering_controller = ServoBlaster(cfg.STEERING_CHANNEL) #really pin
        #PWM pulse values should be in the range of 100 to 200
        assert(cfg.STEERING_LEFT_PWM <= 200)
        assert(cfg.STEERING_RIGHT_PWM <= 200)
        steering = PWMSteering(controller=steering_controller,
                                        left_pulse=cfg.STEERING_LEFT_PWM,
                                        right_pulse=cfg.STEERING_RIGHT_PWM)


        from donkeycar.parts.actuator import Mini_HBridge_DC_Motor_PWM
        motor = Mini_HBridge_DC_Motor_PWM(cfg.HBRIDGE_PIN_FWD, cfg.HBRIDGE_PIN_BWD)

        V.add(steering, inputs=['angle'], threaded=True)
        V.add(motor, inputs=["throttle"])
        
    elif cfg.DRIVE_TRAIN_TYPE == "MM1":
        from donkeycar.parts.robohat import RoboHATDriver
        V.add(RoboHATDriver(cfg), inputs=['angle', 'throttle'])
    
    elif cfg.DRIVE_TRAIN_TYPE == "PIGPIO_PWM":
        from donkeycar.parts.actuator import PWMSteering, PWMThrottle, PiGPIO_PWM
        steering_controller = PiGPIO_PWM(cfg.STEERING_PWM_PIN, freq=cfg.STEERING_PWM_FREQ, inverted=cfg.STEERING_PWM_INVERTED)
        steering = PWMSteering(controller=steering_controller,
                                        left_pulse=cfg.STEERING_LEFT_PWM, 
                                        right_pulse=cfg.STEERING_RIGHT_PWM)
        
        throttle_controller = PiGPIO_PWM(cfg.THROTTLE_PWM_PIN, freq=cfg.THROTTLE_PWM_FREQ, inverted=cfg.THROTTLE_PWM_INVERTED)
        throttle = PWMThrottle(controller=throttle_controller,
                                            max_pulse=cfg.THROTTLE_FORWARD_PWM,
                                            zero_pulse=cfg.THROTTLE_STOPPED_PWM, 
                                            min_pulse=cfg.THROTTLE_REVERSE_PWM)
        V.add(steering, inputs=['angle'], threaded=True)
        V.add(throttle, inputs=['throttle'], threaded=True)

    # OLED setup
    if cfg.USE_SSD1306_128_32:
        from donkeycar.parts.oled import OLEDPart
        auto_record_on_throttle = cfg.USE_JOYSTICK_AS_DEFAULT and cfg.AUTO_RECORD_ON_THROTTLE
        oled_part = OLEDPart(cfg.SSD1306_128_32_I2C_BUSNUM, auto_record_on_throttle=auto_record_on_throttle)
        V.add(oled_part, inputs=['recording', 'tub/num_records', 'user/mode'], outputs=[], threaded=True)

    #add tub to save data

    inputs=['cam/image_array',
            'user/angle', 'user/throttle',
            'user/mode']

    types=['image_array',
           'float', 'float',
           'str']

    if cfg.TRAIN_BEHAVIORS:
        inputs += ['behavior/state', 'behavior/label', "behavior/one_hot_state_array"]
        types += ['int', 'str', 'vector']

    if cfg.CAMERA_TYPE == "D435" and cfg.REALSENSE_D435_DEPTH:
        inputs += ['cam/depth_array']
        types += ['gray16_array']

    if cfg.HAVE_IMU or (cfg.CAMERA_TYPE == "D435" and cfg.REALSENSE_D435_IMU):
        inputs += ['imu/acl_x', 'imu/acl_y', 'imu/acl_z',
            'imu/gyr_x', 'imu/gyr_y', 'imu/gyr_z']

        types +=['float', 'float', 'float',
           'float', 'float', 'float']

    if cfg.RECORD_DURING_AI:
        inputs += ['pilot/angle', 'pilot/throttle']
        types += ['float', 'float']

    th = TubHandler(path=cfg.DATA_PATH)
    tub = th.new_tub_writer(inputs=inputs, types=types, user_meta=meta)
    V.add(tub, inputs=inputs, outputs=["tub/num_records"], run_condition='recording')

    if cfg.PUB_CAMERA_IMAGES:
        from donkeycar.parts.network import TCPServeValue
        from donkeycar.parts.image import ImgArrToJpg
        pub = TCPServeValue("camera")
        V.add(ImgArrToJpg(), inputs=['cam/image_array'], outputs=['jpg/bin'])
        V.add(pub, inputs=['jpg/bin'])

    if type(ctr) is LocalWebController:
        if cfg.DONKEY_GYM:
            print("You can now go to http://localhost:%d to drive your car." % cfg.WEB_CONTROL_PORT)
        else:
            print("You can now go to <your hostname.local>:%d to drive your car." % cfg.WEB_CONTROL_PORT)
    elif isinstance(ctr, JoystickController):
        print("You can now move your joystick to drive your car.")
        #tell the controller about the tub
        ctr.set_tub(tub)

        if cfg.BUTTON_PRESS_NEW_TUB:

            def new_tub_dir():
                V.parts.pop()
                tub = th.new_tub_writer(inputs=inputs, types=types, user_meta=meta)
                V.add(tub, inputs=inputs, outputs=["tub/num_records"], run_condition='recording')
                ctr.set_tub(tub)

            ctr.set_button_down_trigger('cross', new_tub_dir)
        ctr.print_controls()

    #run the vehicle for 20 seconds
    V.start(rate_hz=cfg.DRIVE_LOOP_HZ,
            max_loop_count=cfg.MAX_LOOPS)


if __name__ == '__main__':
    args = docopt(__doc__)
    cfg = dk.load_config(myconfig=args['--myconfig'])

    if args['drive']:
        model_type = args['--type']
        camera_type = args['--camera']

        drive(cfg, model_path=args['--model'], use_joystick=args['--js'],
              model_type=model_type, camera_type=camera_type,
              meta=args['--meta'])

    if args['train']:
        from train import multi_train, preprocessFileList

        tub = args['--tub']
        model = args['--model']
        transfer = args['--transfer']
        model_type = args['--type']
        continuous = args['--continuous']
        aug = args['--aug']
        dirs = preprocessFileList( args['--file'] )
        if tub is not None:
            tub_paths = [os.path.expanduser(n) for n in tub.split(',')]
            dirs.extend( tub_paths )

        multi_train(cfg, dirs, model, transfer, model_type, continuous, aug)
<|MERGE_RESOLUTION|>--- conflicted
+++ resolved
@@ -171,18 +171,10 @@
     else:
         #This web controller will create a web server that is capable
         #of managing steering, throttle, and modes, and more.
-<<<<<<< HEAD
-        ctr = LocalWebController()
+        ctr = LocalWebController(port=cfg.WEB_CONTROL_PORT, mode=cfg.WEB_INIT_MODE)
         
         V.add(ctr,
           inputs=['cam/image_array', 'tub/num_records'],
-=======
-        ctr = LocalWebController(port=cfg.WEB_CONTROL_PORT, mode=cfg.WEB_INIT_MODE)
-
-
-    V.add(ctr,
-          inputs=['cam/image_array'],
->>>>>>> a3c0b129
           outputs=['user/angle', 'user/throttle', 'user/mode', 'recording'],
           threaded=True)
 
