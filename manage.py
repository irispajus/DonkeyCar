--- conflicted
+++ resolved
@@ -6,8 +6,9 @@
 
 from whip import Whip
 from utils import image as image_utils
+import camera
 
-from picamera import PiCamera
+
 
 BASE_URL = 'http://localhost:8000/'
 IMG_DIR =  os.path.expanduser("~") + '/donkey_imgs/'
@@ -33,33 +34,10 @@
         file_name = 'donkey_' + str(file_num) + '.jpg'
         file_num += 1
 
-        # Create the in-memory stream
-        stream = io.BytesIO()
-
-<<<<<<< HEAD
-        camera = picamera.PiCamera()
-=======
-        camera =  PiCamera()
->>>>>>> 3f4a41c3
-        camera.resolution = (640, 480)
-        camera.capture(stream, format='jpeg')
-        camera.close()
-
-        # "Rewind" the stream to the beginning so we can read its content
-        stream.seek(0)
-        img = Image.open(stream)
-        img = image_utils.square(img)
-        img = image_utils.scale(img, 128)
-
-<<<<<<< HEAD
-        img.save(file_name, 'jpeg')
-        sleep(1)
-=======
-        img.save(IMG_DIR + file_name, 'jpeg')
->>>>>>> 3f4a41c3
+        img = camera
 
 
-
+        img.save(IMG_DIR + file_name, 'jpeg')
 
 
 parser = argparse.ArgumentParser()
